"""Core SpeechBrain code for running experiments.

Authors
 * Peter Plantinga 2020
 * Abdel Heba 2020
"""

import os
import sys
import torch
import shutil
import logging
import inspect
import argparse
import subprocess
import speechbrain as sb
from datetime import date
from enum import Enum, auto
from tqdm.contrib import tqdm
from types import SimpleNamespace
from torch.nn import SyncBatchNorm
from torch.nn import DataParallel as DP
from torch.utils.data import DistributedSampler
from torch.nn.parallel import DistributedDataParallel as DDP

logger = logging.getLogger(__name__)
DEFAULT_LOG_CONFIG = os.path.dirname(os.path.abspath(__file__))
DEFAULT_LOG_CONFIG = os.path.join(DEFAULT_LOG_CONFIG, "log-config.yaml")
torch._C._jit_set_profiling_executor(False)
torch._C._jit_set_profiling_mode(False)


def create_experiment_directory(
    experiment_directory,
    hyperparams_to_save=None,
    overrides={},
    log_config=DEFAULT_LOG_CONFIG,
    save_env_desc=True,
):
    """Create the output folder and relevant experimental files.

    Arguments
    ---------
    experiment_directory : str
        The place where the experiment directory should be created.
    hyperparams_to_save : str
        A filename of a yaml file representing the parameters for this
        experiment. If passed, references are resolved and the result is
        written to a file in the experiment directory called "hyperparams.yaml"
    overrides : dict
        A mapping of replacements made in the yaml file, to save in yaml.
    log_config : str
        A yaml filename containing configuration options for the logger.
    save_env_desc : bool
        If True, an environment state description is saved to the experiment
        directory, in a file called env.log in the experiment directory
    """
    try:
        # all writing command must be done with the main_process
        if sb.if_main_process():
            if not os.path.isdir(experiment_directory):
                os.makedirs(experiment_directory)

            # Write the parameters file
            if hyperparams_to_save is not None:
                hyperparams_filename = os.path.join(
                    experiment_directory, "hyperparams.yaml"
                )
                with open(hyperparams_to_save) as f:
                    resolved_yaml = sb.resolve_references(f, overrides)
                with open(hyperparams_filename, "w") as w:
                    print("# Generated %s from:" % date.today(), file=w)
                    print("# %s" % os.path.abspath(hyperparams_to_save), file=w)
                    print("# yamllint disable", file=w)
                    shutil.copyfileobj(resolved_yaml, w)

            # Copy executing file to output directory
            module = inspect.getmodule(inspect.currentframe().f_back)
            if module is not None:
                callingfile = os.path.realpath(module.__file__)
                shutil.copy(callingfile, experiment_directory)

            # Log exceptions to output automatically
            log_file = os.path.join(experiment_directory, "log.txt")
            logger_overrides = {
                "handlers": {"file_handler": {"filename": log_file}}
            }
            sb.utils.logger.setup_logging(log_config, logger_overrides)
            sys.excepthook = _logging_excepthook

            # Log beginning of experiment!
            logger.info("Beginning experiment!")
            logger.info(f"Experiment folder: {experiment_directory}")
            commit_hash = subprocess.check_output(
                ["git", "describe", "--always"]
            )
            logger.debug(
                "Commit hash: '%s'" % commit_hash.decode("utf-8").strip()
            )

            # Save system description:
            if save_env_desc:
                description_str = sb.utils.logger.get_environment_description()
                with open(
                    os.path.join(experiment_directory, "env.log"), "w"
                ) as fo:
                    fo.write(description_str)
    finally:
        # wait for main_process if ddp is used
        sb.ddp_barrier()


def _logging_excepthook(exc_type, exc_value, exc_traceback):
    """Interrupt exception raising to log the error."""
    logger.error("Exception:", exc_info=(exc_type, exc_value, exc_traceback))


def parse_arguments(arg_list):
    r"""Parse command-line arguments to the experiment.

    Arguments
    ---------
    arg_list: list
        a list of arguments to parse, most often from `sys.argv[1:]`

    Returns
    -------
    param_file : str
        The location of the parameters file.
    run_opts : dict
        Run options, such as distributed, device, etc.
    overrides : dict
        The overrides to pass to ``load_extended_yaml``.

    Example
    -------
    >>> argv = ['hyperparams.yaml', '--device', 'cuda:1', '--seed', '10']
    >>> filename, run_opts, overrides = parse_arguments(argv)
    >>> filename
    'hyperparams.yaml'
    >>> run_opts["device"]
    'cuda:1'
    >>> overrides
    'seed: 10'
    """
    parser = argparse.ArgumentParser(
        description="Run a SpeechBrain experiment",
    )
    parser.add_argument(
        "param_file",
        type=str,
        help="a yaml-formatted file using the extended YAML syntax "
        "defined by SpeechBrain.",
    )
    parser.add_argument(
        "--log_config",
        type=str,
        help="A file storing the configuration options for logging",
    )
    # if use_env = False in torch.distributed.lunch then local_rank arg is given
    parser.add_argument(
        "--local_rank", type=int, help="Rank on local machine",
    )
    parser.add_argument(
        "--device",
        type=str,
        default="cuda:0",
        help="The device to run the experiment on (e.g. 'cuda:0')",
    )
    parser.add_argument(
        "--data_parallel_count",
        type=int,
        default=-1,
        help="Number of devices that are used for data_parallel computation",
    )
    parser.add_argument(
        "--data_parallel_backend",
        type=bool,
        default=False,
        help="If True, data_parallel is used.",
    )
    parser.add_argument(
        "--distributed_launch",
        type=bool,
        default=False,
        help="if True, use DDP",
    )
    parser.add_argument(
        "--distributed_backend",
        type=str,
        default="nccl",
        help="One of {nccl, gloo, mpi}",
    )
    parser.add_argument(
        "--jit_module_keys",
        type=str,
        nargs="*",
        help="A list of keys in the 'modules' dict to jitify",
    )
    parser.add_argument(
        "--auto_mix_prec",
        type=bool,
        help="If True, automatic mixed-precision is used.",
    )
    parser.add_argument(
        "--max_grad_norm",
        type=float,
        help="Gradient norm will be clipped to this value, "
        "enter negative value to disable.",
    )
    parser.add_argument(
        "--nonfinite_patience",
        type=int,
        help="Max number of batches per epoch to skip if loss is nonfinite.",
    )
    parser.add_argument(
        "--progressbar",
        type=bool,
        help="If True, displays a progressbar indicating dataset progress.",
    )

    # Accept extra args to override yaml
    run_opts, overrides = parser.parse_known_args(arg_list)

    # Ignore items that are "None", they were not passed
    run_opts = {k: v for k, v in vars(run_opts).items() if v is not None}

    param_file = run_opts["param_file"]
    del run_opts["param_file"]

    overrides = _convert_to_yaml(overrides)

    # Checking that DataParallel use the right number of GPU
    if run_opts["data_parallel_backend"]:
        if run_opts["data_parallel_count"] == 0:
            raise ValueError(
                "data_parellel_count must be > 1."
                "if data_parallel_count = -1, then use all gpus."
            )
        if run_opts["data_parallel_count"] > torch.cuda.device_count():
            raise ValueError(
                "data_parellel_count must be <= "
                + str(torch.cuda.device_count())
                + "if data_parallel_count = -1, then use all gpus."
            )

    # For DDP, the device args must equal to local_rank used by torch.distributed.lunch
    # If run_opts["local_rank"] exists
    # Otherwise use OS.environ["LOCAL_RANK"]
    local_rank = None
    if "local_rank" in run_opts:
        local_rank = run_opts["local_rank"]
    else:
        if "LOCAL_RANK" in os.environ and os.environ["LOCAL_RANK"] != "":
            local_rank = int(os.environ["LOCAL_RANK"])

    # force device arg to be the same as local_rank from torch.distributed.lunch
    if local_rank is not None and "cuda" in run_opts["device"]:
        run_opts["device"] = run_opts["device"][:-1] + str(local_rank)

    return param_file, run_opts, overrides

<<<<<<< HEAD
    param_file = parsed_args["param_file"]

    # Convert yaml_overrides to dictionary
    yaml_overrides = ""
    if parsed_args["yaml_overrides"] is not None:
        yaml_overrides = parsed_args["yaml_overrides"]

    # Only return non-empty items
    items = {
        k: v
        for k, v in parsed_args.items()
        if v is not None and k not in ["yaml_overrides", "param_file"]
    }
=======

def _convert_to_yaml(overrides):
    """Convert args to yaml for overrides"""
    yaml_string = ""

    # Handle '--arg=val' type args
    joined_args = "=".join(overrides)
    split_args = joined_args.split("=")

    for arg in split_args:
        if arg.startswith("--"):
            yaml_string += "\n" + arg[len("--") :] + ":"
        else:
            yaml_string += " " + arg

    return yaml_string.strip()
>>>>>>> 291147fb


<<<<<<< HEAD
    return param_file, yaml_stream.getvalue(), parsed_args
=======
def if_main_process():
    """Check if the current process is the main process and authorized to run I/O commands.
    In DDP mode, the main process is the one with RANK == 0.
    In standard mode, the process will not have `RANK` Unix var and will be authorized to run the I/O commands.
    """
    if "RANK" in os.environ:
        if os.environ["RANK"] == "":
            return False
        else:
            if int(os.environ["RANK"]) == 0:
                return True
            return False
    return True


def ddp_barrier():
    """ In DDP mode, this function will synchronizes all processes.
    torch.distributed.barrier() will lock blocks processes until the whole group enters this function
    """
    if torch.distributed.is_initialized():
        torch.distributed.barrier()


def ddp_init_group(run_opts):
    """
    This function will initialize the ddp group if
    distributed_launch=True bool is given in the python command line.

    The ddp group will use distributed_backend arg for setting the DDP communication protocol.
    `RANK` Unix variable will be used for registring the subprocess to the ddp group.

    Arguments
    ---------
    run_opts: list
        a list of arguments to parse, most often from `sys.argv[1:]`
    """
    if run_opts["distributed_launch"]:
        if "local_rank" not in run_opts:
            sys.exit(
                "To use DDP backend, start your script with:\n\t"
                "python -m torch.distributed.lunch [args]\n\t"
                "experiment.py hyperparams.yaml --distributed_launch=True --distributed_backend=nccl"
            )
        else:
            if run_opts["local_rank"] + 1 > torch.cuda.device_count():
                sys.exit(
                    "Killing process " + str() + "\n"
                    "To use DDP backend, start your script with:\n\t"
                    "python -m torch.distributed.lunch [args]\n\t"
                    "experiment.py hyperparams.yaml --distributed_launch=True --distributed_backend=nccl"
                )
        if "RANK" in os.environ is None or os.environ["RANK"] == "":
            sys.exit(
                "To use DDP backend, start your script with:\n\t"
                "python -m torch.distributed.lunch [args]\n\t"
                "experiment.py hyperparams.yaml --distributed_launch=True --distributed_backend=nccl"
            )
        rank = int(os.environ["RANK"])

        if run_opts["distributed_backend"] == "nccl":
            if not torch.distributed.is_nccl_available():
                logger.info("NCCL is not supported in your machine.")
                raise ValueError("NCCL is not supported in your machine.")
        elif run_opts["distributed_backend"] == "gloo":
            if not torch.distributed.is_gloo_available():
                logger.info("GLOO is not supported in your machine.")
                raise ValueError("GLOO is not supported in your machine.")
        elif run_opts["distributed_backend"] == "mpi":
            if not torch.distributed.is_mpi_available():
                logger.info("MPI is not supported in your machine.")
                raise ValueError("MPI is not supported in your machine.")
        else:
            logger.info(
                run_opts["distributed_backend"]
                + " communcation protocol doesn't exist."
            )
            raise ValueError(
                run_opts["distributed_backend"]
                + " communcation protocol doesn't exist."
            )
        # rank arg is used to set the right rank of the current process for ddp.
        # if you have 2 servers with 2 gpu:
        # server1:
        #   GPU0: local_rank=device=0, rank=0
        #   GPU1: local_rank=device=1, rank=1
        # server2:
        #   GPU0: local_rank=device=0, rank=2
        #   GPU1: local_rank=device=1, rank=3
        torch.distributed.init_process_group(
            backend=run_opts["distributed_backend"], rank=rank,
        )
    else:
        logger.info(
            "Distributed_launch flag is disable, this experiment will be executed without DDP."
        )
        if "local_rank" in run_opts and run_opts["local_rank"] > 0:
            sys.exit(
                "DDP is disabled, no subprocess is accepted, signle GPU is then performed\n\t"
                "for multiGPU DDP training, please use --distributed_launch=True\n\t"
                "python -m torch.distributed.lunch [args]\n\t"
                "experiment.py hyperparams.yaml --distributed_launch=True --distributed_backend=nccl"
            )
>>>>>>> 291147fb


class Stage(Enum):
    """Simple enum to track stage of experiments."""

    TRAIN = auto()
    VALID = auto()
    TEST = auto()


class Brain:
    r"""Brain class abstracts away the details of data loops.

    The primary purpose of the `Brain` class is the implementation of
    the ``fit()`` method, which iterates epochs and datasets for the
    purpose of "fitting" a set of modules to a set of data.

    In order to use the ``fit()`` method, one should sub-class the ``Brain``
    class and override any methods for which the default behavior does not
    match the use case. For a simple use case (e.g. training a single model
    with a single dataset) the only methods that need to be overridden are:

    * ``compute_forward()``
    * ``compute_objectives()``

    The example below illustrates how overriding these two methods is done.

    For more complicated use cases, such as multiple modules that need to
    be updated, the following methods can be overridden:

    * ``fit_batch()``
    * ``evaluate_batch()``

    Arguments
    ---------
    modules : dict of str:torch.nn.Module pairs
        These modules are passed to the optimizier by default if they have
        trainable parameters, and will have train()/eval() called on them.
    opt_class : torch.optim class
        A torch optimizer constructor that has takes only the list of
        parameters (e.g. a lambda or partial function definition). By default,
        this will be passed all modules in ``modules`` at the
        beginning of the ``fit()`` method. This behavior can be changed
        by overriding the ``configure_optimizers()`` method.
    hparams : dict
        Each key:value pair should consist of a string key and a hyperparameter
        that is used within the overridden methods. These will
        be accessible via an ``hparams`` attribute, using "dot" notation:
        e.g. self.hparams.model(x)
    run_opts : dict
        A set of options to change the runtime environment, including
            jit_module_keys : list of str
                List of keys in modules that should be jit compiled.
            distributed_count : int
                Number of devices to run on.
            distributed_backend : str
                One of {"ddp_nccl", "ddp_gloo", "ddp_mpi", "data_parallel"}
            device : str
                The location for performing computations.
            auto_mix_prec : bool
                If True, automatic mixed-precision is used.
                Activate it only with cuda.
            max_grad_norm : float
                Default implementation of ``fit_batch()`` uses
                ``clip_grad_norm_`` with this value.
            nonfinite_patience : int
                Number of times to ignore non-finite losses before stopping.
            progressbar : bool
                Whether to display a progressbar when training.
    checkpointer : speechbrain.Checkpointer
        By default, this will be used to load checkpoints, and will have the
        optimizer added to continue training if interrupted.

    Example
    -------
    >>> from torch.optim import SGD
    >>> class SimpleBrain(Brain):
    ...     def compute_forward(self, batch, stage):
    ...         return self.modules.model(batch[0])
    ...     def compute_objectives(self, predictions, batch, stage):
    ...         return torch.nn.functional.l1_loss(predictions, batch[0])
    >>> model = torch.nn.Linear(in_features=10, out_features=10)
    >>> brain = SimpleBrain({"model": model}, opt_class=lambda x: SGD(x, 0.1))
    >>> brain.fit(range(1), ([torch.rand(10, 10), torch.rand(10, 10)],))
    """

    def __init__(  # noqa: C901
        self,
        modules=None,
        opt_class=None,
        hparams=None,
        run_opts=None,
        checkpointer=None,
    ):
        self.opt_class = opt_class
        self.checkpointer = checkpointer

        # Arguments passed via the run opts dictionary
        run_opt_defaults = {
            "device": "cpu",
            "data_parallel_count": -1,
            "data_parallel_backend": False,
            "distributed_launch": False,
            "distributed_backend": "nccl",
            "jit_module_keys": None,
            "auto_mix_prec": False,
            "max_grad_norm": 5.0,
            "nonfinite_patience": 3,
            "progressbar": True,
        }
        for arg, default in run_opt_defaults.items():
            if run_opts is not None and arg in run_opts:
                if hparams is not None and arg in hparams:
                    logger.info(
                        "Info: "
                        + arg
                        + " arg is override by command line input"
                    )
                setattr(self, arg, run_opts[arg])
            else:
                # If any arg from run_opt_defaults exist in hparams and
                # not in command line args "run_opts"
                if hparams is not None and arg in hparams:
                    logger.info(
                        "Info: " + arg + " arg from hparam file is used"
                    )
                    setattr(self, arg, hparams[arg])
                else:
                    setattr(self, arg, default)

        if self.data_parallel_backend and self.distributed_launch:
            sys.exit(
                "To use data_parallel backend, start you script with:\n\t"
                "python experiment.py hyperparams.yaml --data_parallel_backend=True --data_parallel_count=2"
                "To use DDP backend, start your script with:\n\t"
                "python -m torch.distributed.lunch [args]\n"
                "experiment.py hyperparams.yaml --distributed_launch=True --distributed_backend=nccl"
            )

        # Switch to the right context
        if "cuda" in self.device:
            torch.cuda.set_device(int(self.device[-1]))

        # Put modules on the right device, accessible with dot notation
        self.modules = torch.nn.ModuleDict(modules).to(self.device)

        # Make hyperparams available with dot notation too
        if hparams is not None:
            self.hparams = SimpleNamespace(**hparams)

        # Automatic mixed precision init
        if self.auto_mix_prec:
            self.scaler = torch.cuda.amp.GradScaler()

        # List parameter count for the user
        total_params = sum(
            p.numel() for p in self.modules.parameters() if p.requires_grad
        )
        if total_params > 0:
            clsname = self.__class__.__name__
            fmt_num = sb.utils.logger.format_order_of_magnitude(total_params)
            logger.info(f"{fmt_num} trainable parameters in {clsname}")

        if self.distributed_launch:
            self.rank = int(os.environ["RANK"])
            if not torch.distributed.is_initialized():
                if self.rank > 0:
                    sys.exit(
                        " ================ WARNING ==============="
                        "Please add sb.ddp_init_group() into your exp.py"
                        "To use DDP backend, start your script with:\n\t"
                        "python -m torch.distributed.lunch [args]\n\t"
                        "experiment.py hyperparams.yaml --distributed_launch=True --distributed_backend=nccl"
                    )
                else:
                    logger.warn(
                        "To use DDP, please add sb.ddp_init_group() into your exp.py"
                    )
                    logger.info(
                        "Only the main process is alive, all other subprocess were killed."
                    )
            # force the models to start and remain synchronized
            torch.backends.cudnn.deterministic = True
            torch.backends.cudnn.benchmark = False

    def compute_forward(self, x, stage):
        """Forward pass, to be overridden by sub-classes.

        Arguments
        ---------
        x : torch.Tensor or list of tensors
            The input tensor or tensors for processing.
        stage : Stage
            The stage of the experiment: Stage.TRAIN, Stage.VALID, Stage.TEST

        Returns
        -------
        torch.Tensor
            A tensor representing the outputs after all processing is complete.
        """
        raise NotImplementedError

    def compute_objectives(self, predictions, targets, stage):
        """Compute loss, to be overridden by sub-classes.

        Arguments
        ---------
        predictions : torch.Tensor or list of tensors
            The output tensor or tensors to evaluate.
        targets : torch.Tensor or list of tensors
            The gold standard to use for evaluation.
        stage : Stage
            The stage of the experiment: Stage.TRAIN, Stage.VALID, Stage.TEST

        Returns
        -------
        loss : torch.Tensor
            A tensor with the computed loss
        """
        raise NotImplementedError

    def on_stage_start(self, stage, epoch=None):
        """Gets called when a stage starts.

        Useful for defining class variables used during the stage.

        Arguments
        ---------
        stage : Stage
            The stage of the experiment: Stage.TRAIN, Stage.VALID, Stage.TEST
        epoch : int
            The current epoch count.
        """
        pass

    def on_stage_end(self, stage, stage_loss, epoch=None):
        """Gets called at the end of a stage.

        Arguments
        ---------
        stage : Stage
            The stage of the experiment: Stage.TRAIN, Stage.VALID, Stage.TEST
        stage_loss : float
            The average loss over the completed stage.
        epoch : int
            The current epoch count.
        """
        pass

    def on_fit_start(self):
        """Gets called at the beginning of ``fit()``, on multiple processes
        if distributed_count is more than 0 and backend is ddp.

        Default implementation compiles the jit modules, initializes
        optimizers, and loads the latest checkpoint to resume training.
        """
        # Run this *after* mp.spawn since jit modules cannot be pickled.
        self._compile_jit()

        # Wrap modules with parallel backend after jit
        self._wrap_distributed()

        # Initialize optimizers after parameters are configured
        self.init_optimizers()

        # Load latest checkpoint to resume training if interrupted
        if self.checkpointer is not None:
            self.checkpointer.recover_if_possible(
                device=torch.device(self.device)
            )

    def init_optimizers(self):
        """Called during ``on_fit_start()``, initialize optimizers
        after parameters are fully configured (e.g. DDP, jit).

        The default implementation of this method depends on an optimizer
        class being passed at initialization that takes only a list
        of parameters (e.g. a lambda or a partial function definition).
        This creates a single optimizer that optimizes all trainable params.

        Override this class if there are multiple optimizers.
        """
        if self.opt_class is not None:
            self.optimizer = self.opt_class(self.modules.parameters())

            if self.checkpointer is not None:
                self.checkpointer.add_recoverable("optimizer", self.optimizer)

    def on_evaluate_start(self, max_key=None, min_key=None):
        """Gets called at the beginning of ``evaluate()``

        Default implementation loads the best-performing checkpoint for
        evaluation, based on stored metrics.

        Arguments
        ---------
        max_key : str
            Key to use for finding best checkpoint (higher is better).
            By default, passed to ``self.checkpointer.recover_if_possible()``.
        min_key : str
            Key to use for finding best checkpoint (lower is better).
            By default, passed to ``self.checkpointer.recover_if_possible()``.
        """

        # Recover best checkpoint for evaluation
        if self.checkpointer is not None:
            self.checkpointer.recover_if_possible(
                max_key=max_key,
                min_key=min_key,
                device=torch.device(self.device),
            )

    def fit_batch(self, batch):
        """Fit one batch, override to do multiple updates.

        The default impementation depends on a few methods being defined
        with a particular behavior:

        * ``compute_forward()``
        * ``compute_objectives()``

        Also depends on having optimizers passed at initialization.

        Arguments
        ---------
        batch : list of torch.Tensors
            batch of data to use for training. Default implementation assumes
            this batch has two elements: inputs and targets.

        Returns
        -------
        detached loss
        """
        # Managing automatic mixed precision
        if self.auto_mix_prec:
            with torch.cuda.amp.autocast():
                outputs = self.compute_forward(batch, Stage.TRAIN)
                loss = self.compute_objectives(outputs, batch, Stage.TRAIN)
                self.scaler.scale(loss).backward()
                if self.check_gradients(loss):
                    self.scaler.step(self.optimizer)
                self.optimizer.zero_grad()
                self.scaler.update()
        else:
            outputs = self.compute_forward(batch, Stage.TRAIN)
            loss = self.compute_objectives(outputs, batch, Stage.TRAIN)
            loss.backward()
            if self.check_gradients(loss):
                self.optimizer.step()
            self.optimizer.zero_grad()

        return loss.detach().cpu()

    def check_gradients(self, loss):
        """Check if gradients are finite and not too large.

        Automatically clips large gradients.

        Arguments
        ---------
        loss : tensor
            The loss tensor after ``backward()`` has been called but
            before the optimizers ``step()``.

        Returns
        -------
        bool
            Whether or not the optimizer step should be carried out.
        """
        if not torch.isfinite(loss):
            self.nonfinite_count += 1

            # Print helpful debug info
            logger.warn(f"Loss is {loss}.")
            for p in self.modules.parameters():
                if not torch.isfinite(p).all():
                    logger.warn("Parameter is not finite: " + str(p))

            # Check if patience is exhausted
            if self.nonfinite_count > self.nonfinite_patience:
                raise ValueError(
                    "Loss is not finite and patience is exhausted. "
                    "To debug, wrap `fit()` with "
                    "autograd's `detect_anomaly()`, e.g.\n\nwith "
                    "torch.autograd.detect_anomaly():\n\tbrain.fit(...)"
                )
            else:
                logger.warn("Patience not yet exhausted, ignoring this batch.")
                return False

        # Clip gradient norm
        torch.nn.utils.clip_grad_norm_(
            (p for p in self.modules.parameters()), self.max_grad_norm
        )

        return True

    def evaluate_batch(self, batch, stage):
        """Evaluate one batch, override for different procedure than train.

        The default impementation depends on two methods being defined
        with a particular behavior:

        * ``compute_forward()``
        * ``compute_objectives()``

        Arguments
        ---------
        batch : list of torch.Tensors
            batch of data to use for evaluation. Default implementation assumes
            this batch has two elements: inputs and targets.
        stage : Stage
            The stage of the experiment: Stage.VALID, Stage.TEST

        Returns
        -------
        detached loss
        """

        out = self.compute_forward(batch, stage=stage)
        loss = self.compute_objectives(out, batch, stage=stage)
        return loss.detach().cpu()

    def fit(
        self, epoch_counter, train_set, valid_set=None, progressbar=None,
    ):
        """Iterate epochs and datasets to improve objective.

        Relies on the existence of mulitple functions that can (or should) be
        overridden. The following methods are used and expected to have a
        certain behavior:

        * ``fit_batch()``
        * ``evaluate_batch()``
        * ``update_average()``

        If the initialization was done with distributed_count > 0 and the
        distributed_backend is ddp, this method will spawn the correct number
        of processes and run a portion of the training data on the
        corresponding device.

        Arguments
        ---------
        epoch_counter : iterable
            each call should return an integer indicating the epoch count.
        train_set : DataLoader
            A set of data to use for training.
        valid_set : DataLoader
            A set of data to use for validation.
        progressbar : bool
            Whether to display the progress of each epoch in a progressbar.
        """
        self.on_fit_start()

        if progressbar is None:
            progressbar = self.progressbar

        self.train_sampler = None
<<<<<<< HEAD
        if self.rank is not None and self.multigpu_count > 0:
            raise NotImplementedError(
                "Currently not supporting DDP with new data loading"
            )
            self.train_sampler = DistributedSampler(
                dataset=train_set.dataset,
                num_replicas=self.multigpu_count,
                rank=self.rank,
                shuffle=train_set.shuffle,
            )
=======
        if isinstance(train_set, DataLoaderFactory):
            if self.distributed_launch:
                # num_replicas arg is equal to word_size
                # and retrieved automatically within
                # DistributedSampler obj.
                self.train_sampler = DistributedSampler(
                    dataset=train_set.dataset,
                    rank=self.rank,
                    shuffle=train_set.shuffle,
                )
            train_set = train_set.get_dataloader(self.train_sampler)
        if isinstance(valid_set, DataLoaderFactory):
            valid_set = valid_set.get_dataloader()
>>>>>>> 291147fb

        # Iterate epochs
        for epoch in epoch_counter:

            # Training stage
            self.on_stage_start(Stage.TRAIN, epoch)
            self.modules.train()
            avg_train_loss = 0.0

            # Reset nonfinite count to 0 each epoch
            self.nonfinite_count = 0

            if self.train_sampler is not None:
                self.train_sampler.set_epoch(epoch)

            # Only show progressbar if requested and main_process
            disable = not (progressbar and sb.if_main_process())
            with tqdm(train_set, dynamic_ncols=True, disable=disable) as t:
                for self.step, batch in enumerate(t):
                    loss = self.fit_batch(batch)
                    avg_train_loss = self.update_average(loss, avg_train_loss)
                    t.set_postfix(train_loss=avg_train_loss)
            self.on_stage_end(Stage.TRAIN, avg_train_loss, epoch)

            # Validation stage
            avg_valid_loss = None
            if valid_set is not None:
                self.on_stage_start(Stage.VALID, epoch)
                self.modules.eval()
                avg_valid_loss = 0.0
                with torch.no_grad():
                    for self.step, batch in enumerate(
                        tqdm(valid_set, dynamic_ncols=True, disable=disable)
                    ):
                        loss = self.evaluate_batch(batch, stage=Stage.VALID)
                        avg_valid_loss = self.update_average(
                            loss, avg_valid_loss
                        )
                    try:
                        if sb.if_main_process():
                            self.on_stage_end(
                                Stage.VALID, avg_valid_loss, epoch
                            )
                    finally:
                        sb.ddp_barrier()

    def _compile_jit(self):
        """This should be run *after* mp.spawn, since jit modules
        cannot be pickled.
        """
        if self.jit_module_keys is None:
            return

        for name in self.jit_module_keys:
            if name not in self.modules:
                raise ValueError(
                    "module" + name + " is not defined in your hparams file."
                )
            module = torch.jit.script(self.modules[name])
            self.modules[name] = module.to(self.device)

    def _wrap_distributed(self):
        """Wrap modules with distributed wrapper when requested"""
        if not self.distributed_launch and not self.data_parallel_backend:
            return
        elif self.distributed_launch:
            for name, module in self.modules.items():
                if any(p.requires_grad for p in module.parameters()):
                    # for ddp, all module must run on same GPU
                    module = SyncBatchNorm.convert_sync_batchnorm(module)
                    module = DDP(module, device_ids=[self.device])
                    self.modules[name] = module
        else:
            # data_parallel_backend
            for name, module in self.modules.items():
                if any(p.requires_grad for p in module.parameters()):
                    # if distributed_count = -1 then use all gpus
                    # otherwise, specify the set of gpu to use
                    if self.data_parallel_count == -1:
                        module = DP(module)
                    else:
                        module = DP(
                            module,
                            [i for i in range(self.data_parallel_count)],
                        )
                    self.modules[name] = module

    def evaluate(self, test_set, max_key=None, min_key=None, progressbar=None):
        """Iterate test_set and evaluate brain performance. By default, loads
        the best-performing checkpoint (as recorded using the checkpointer).

        Arguments
        ---------
        test_set : list of DataLoaders
            This list will be zipped before iterating.
        max_key : str
            Key to use for finding best checkpoint, passed to on_evaluate_start
        min_key : str
            Key to use for finding best checkpoint, passed to on_evaluate_start
        progressbar : bool
            Whether to display the progress in a progressbar.

        Returns
        -------
        average test loss
        """
        if progressbar is None:
            progressbar = self.progressbar

        self.on_evaluate_start(max_key=max_key, min_key=min_key)
        self.on_stage_start(Stage.TEST, epoch=None)
        self.modules.eval()
        avg_test_loss = 0.0
        disable = not progressbar
        with torch.no_grad():
            for self.step, batch in enumerate(
                tqdm(test_set, dynamic_ncols=True, disable=disable)
            ):
                loss = self.evaluate_batch(batch, stage=Stage.TEST)
                avg_test_loss = self.update_average(loss, avg_test_loss)
            try:
                if sb.if_main_process():
                    self.on_stage_end(Stage.TEST, avg_test_loss, epoch=None)
            finally:
                sb.ddp_barrier()

    def update_average(self, loss, avg_loss):
        """Update running average of the loss.

        Arguments
        ---------
        loss : torch.tensor
            detached loss, a single float value.
        avg_loss : float
            current running average.

        Returns
        -------
        float
            The average loss
        """
        if torch.isfinite(loss):
            avg_loss -= avg_loss / (self.step + 1)
            avg_loss += float(loss) / (self.step + 1)
        return avg_loss<|MERGE_RESOLUTION|>--- conflicted
+++ resolved
@@ -260,21 +260,6 @@
 
     return param_file, run_opts, overrides
 
-<<<<<<< HEAD
-    param_file = parsed_args["param_file"]
-
-    # Convert yaml_overrides to dictionary
-    yaml_overrides = ""
-    if parsed_args["yaml_overrides"] is not None:
-        yaml_overrides = parsed_args["yaml_overrides"]
-
-    # Only return non-empty items
-    items = {
-        k: v
-        for k, v in parsed_args.items()
-        if v is not None and k not in ["yaml_overrides", "param_file"]
-    }
-=======
 
 def _convert_to_yaml(overrides):
     """Convert args to yaml for overrides"""
@@ -291,12 +276,8 @@
             yaml_string += " " + arg
 
     return yaml_string.strip()
->>>>>>> 291147fb
-
-
-<<<<<<< HEAD
-    return param_file, yaml_stream.getvalue(), parsed_args
-=======
+
+
 def if_main_process():
     """Check if the current process is the main process and authorized to run I/O commands.
     In DDP mode, the main process is the one with RANK == 0.
@@ -399,7 +380,6 @@
                 "python -m torch.distributed.lunch [args]\n\t"
                 "experiment.py hyperparams.yaml --distributed_launch=True --distributed_backend=nccl"
             )
->>>>>>> 291147fb
 
 
 class Stage(Enum):
@@ -858,32 +838,18 @@
             progressbar = self.progressbar
 
         self.train_sampler = None
-<<<<<<< HEAD
-        if self.rank is not None and self.multigpu_count > 0:
+        if self.distributed_launch:
             raise NotImplementedError(
                 "Currently not supporting DDP with new data loading"
             )
+            # num_replicas arg is equal to word_size
+            # and retrieved automatically within
+            # DistributedSampler obj.
             self.train_sampler = DistributedSampler(
                 dataset=train_set.dataset,
-                num_replicas=self.multigpu_count,
                 rank=self.rank,
                 shuffle=train_set.shuffle,
             )
-=======
-        if isinstance(train_set, DataLoaderFactory):
-            if self.distributed_launch:
-                # num_replicas arg is equal to word_size
-                # and retrieved automatically within
-                # DistributedSampler obj.
-                self.train_sampler = DistributedSampler(
-                    dataset=train_set.dataset,
-                    rank=self.rank,
-                    shuffle=train_set.shuffle,
-                )
-            train_set = train_set.get_dataloader(self.train_sampler)
-        if isinstance(valid_set, DataLoaderFactory):
-            valid_set = valid_set.get_dataloader()
->>>>>>> 291147fb
 
         # Iterate epochs
         for epoch in epoch_counter:
