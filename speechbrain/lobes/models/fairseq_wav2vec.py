"""This lobe enables the integration of fairseq pretrained wav2vec models.

Reference: https://arxiv.org/abs/2006.11477
Reference: https://arxiv.org/abs/1904.05862
FairSeq >= 1.0.0 needs to be installed: https://fairseq.readthedocs.io/en/latest/

Authors
 * Titouan Parcollet 2021
 * Salima Mdhaffar 2021
"""

import torch
import torch.nn.functional as F
from torch import nn
from speechbrain.utils.data_utils import download_file

# We check if fairseq is installed.
try:
    import fairseq
except ImportError:
    print("Please install Fairseq to use pretrained wav2vec!")


class FairseqWav2Vec2(nn.Module):
    """This lobe enables the integration of fairseq pretrained wav2vec2.0 models.

    Source paper: https://arxiv.org/abs/2006.11477
    FairSeq >= 1.0.0 needs to be installed:
    https://fairseq.readthedocs.io/en/latest/

    The model can be used as a fixed features extractor or can be finetuned. It
    will download automatically the model if a url is given (e.g FairSeq
    repository from GitHub).

    Arguments
    ---------
    pretrained_path : str
        Path of the pretrained wav2vec2 model. It can be a url or a local path.
    save_path : str
        Path and filename of the downloaded model.
    input_norm : bool (default: None)
        If True, a layer_norm (affine) will be applied to the input waveform.
        By default, it is extracted from the checkpoint of the downloaded model
        in order to match the pretraining conditions. However, if this information
        is not given in the checkpoint, it has to be given manually.
    output_norm : bool (default: True)
        If True, a layer_norm (affine) will be applied to the output obtained
        from the wav2vec model.
    freeze : bool (default: True)
        If True, the model is frozen. If False, the model will be trained
        alongside with the rest of the pipeline.
    freeze_feature_extractor : bool (default: False)
        If freeze is False and freeze_feature_extractor is True the feature_extractor module is frozen. If True, the all the model will be trained
        alongside with the rest of the pipeline.
    pretrain : bool (default: True)
        If True, the model is pretrained with the specified source.
        If False, the randomly-initialized model is instantiated.
    dropout : float (default: None)
        If different from None (0.0 to 1.0), it will override the given fairseq
        dropout rates. This is useful if the wav2vec2 model has been trained
        without dropout and one wants to reactivate it for downstream task
        fine-tuning (better performance observed).

    Example
    -------
    >>> inputs = torch.rand([10, 600])
    >>> model_url = "https://dl.fbaipublicfiles.com/fairseq/wav2vec/wav2vec_small.pt"
    >>> save_path = "models_checkpoints/wav2vec2.pt"
    >>> model = FairseqWav2Vec2(model_url, save_path)
    >>> outputs = model(inputs)
    >>> outputs.shape
    torch.Size([10, 100,  768])
    """

    def __init__(
        self,
        pretrained_path,
        save_path,
        input_norm=None,
        output_norm=True,
        freeze=True,
        freeze_feature_extractor=False,
        pretrain=True,
        dropout=None,
    ):
        super().__init__()

        # Download the pretrained wav2vec2 model. It can be local or online.
        download_file(pretrained_path, save_path)

        # During pretraining dropout might be set to 0. However, we might want
        # to apply dropout when fine-tuning on a downstream task. Hence we need
        # to modify the fairseq cfg to activate dropout (if requested).
        if not freeze and dropout is not None:
            overrides = {
                "model": {
                    "dropout": dropout,
                    "encoder_layerdrop": dropout,
                    "dropout_input": dropout,
                    "attention_dropout": dropout,
                }
            }
        else:
            overrides = {}

        (
            model,
            cfg,
            task,
        ) = fairseq.checkpoint_utils.load_model_ensemble_and_task(
            [save_path], arg_overrides=overrides
        )

        # wav2vec pretrained models may need the input waveform to be normalized
        # Hence, we check if the model has be trained with or without it.
        # If the information isn't contained in the checkpoint IT HAS TO BE GIVEN
        # BY THE USER.
        if input_norm is None:
            if hasattr(cfg["task"], "normalize"):
                self.normalize = cfg["task"].normalize
            elif hasattr(cfg, "normalize"):
                self.normalize = cfg.normalize
            else:
                self.normalize = False
        else:
            self.normalize = input_norm

        model = model[0]
        self.model = model
        self.freeze = freeze
        self.output_norm = output_norm
<<<<<<< HEAD
        self.freeze_feature_extractor = freeze_feature_extractor
        if self.freeze:
            model.eval()
        elif self.freeze_feature_extractor:
            # Freeze the feature extractor module
            for param in self.model.feature_extractor.parameters():
                param.requires_grad = False
=======

        if self.freeze:
            self.model.eval()
            # Freeze parameters
            for param in model.parameters():
                param.requires_grad = False
        else:
            self.model.train()
            for param in model.parameters():
                param.requires_grad = True
>>>>>>> dea7dd7b

        # Randomly initialized layers if pretrain is False
        if not (pretrain):
            self.reset_layer(self.model)

        # Following the fairseq implementation of downstream training,
        # we remove some modules that are unnecessary.
        self.remove_pretraining_modules()

    def forward(self, wav):
        """Takes an input waveform and return its corresponding wav2vec encoding.

        Arguments
        ---------
        wav : torch.Tensor (signal)
            A batch of audio signals to transform to features.
        """

        # If we freeze, we simply remove all grads and features from the graph.
        if self.freeze:
            with torch.no_grad():
                return self.extract_features(wav).detach()

        return self.extract_features(wav)

    def extract_features(self, wav):
        """Extracts the wav2vect embeddings"""
        # We normalize the input signal if needed.
        if self.normalize:
            wav = F.layer_norm(wav, wav.shape)

        # Extract wav2vec output
        out = self.model.extract_features(wav, padding_mask=None, mask=False)[0]

        # We normalize the output if required
        if self.output_norm:
            out = F.layer_norm(out, out.shape)

        return out

    def reset_layer(self, model):
        """Reinitializes the parameters of the network"""
        if hasattr(model, "reset_parameters"):
            model.reset_parameters()
        for child_layer in model.children():
            if model != child_layer:
                self.reset_layer(child_layer)

    def remove_pretraining_modules(self):
        """ Remove uneeded modules. Inspired by the same fairseq function."""

        self.model.quantizer = None
        self.model.project_q = None
        self.model.target_glu = None
        self.model.final_proj = None


class FairseqWav2Vec1(nn.Module):
    """This lobes enables the integration of fairseq pretrained wav2vec1.0 models.

    Arguments
    ---------
    pretrained_path : str
        Path of the pretrained wav2vec1 model. It can be a url or a local path.
    save_path : str
        Path and filename of the downloaded model.
    output_norm : bool (default: True)
        If True, a layer_norm (affine) will be applied to the output obtained
        from the wav2vec model.
    freeze : bool (default: True)
        If True, the model is frozen. If False, the model will be trained
        alongside with the rest of the pipeline.
    pretrain : bool (default: True)
        If True, the model is pretrained with the specified source.
        If False, the randomly-initialized model is instantiated.

    Example
    -------
    >>> inputs = torch.rand([10, 600])
    >>> model_url = ""
    >>> save_path = "models_checkpoints/wav2vec.pt"
    >>> model = FairseqWav2Vec1(model_url, save_path)
    >>> outputs = model(inputs)
    >>> outputs.shape
    torch.Size([10, 100, 512])
    """

    def __init__(
        self,
        pretrained_path,
        save_path,
        output_norm=True,
        freeze=True,
        pretrain=True,
    ):
        super().__init__()
        self.freeze = freeze
        self.output_norm = output_norm

        # Download the pretrained wav2vec1 model. It can be local or online.
        download_file(pretrained_path, save_path)

        (
            model,
            cfg,
            task,
        ) = fairseq.checkpoint_utils.load_model_ensemble_and_task(
            [pretrained_path]
        )

        self.model = model
        self.model = self.model[0]
        if self.freeze:
            model.eval()

        # Randomly initialized layers if pretrain is False
        if not (pretrain):
            self.reset_layer(self.model)

    def forward(self, wav):
        """Takes an input waveform and return its corresponding wav2vec encoding.

        Arguments
        ---------
        wav : torch.Tensor (signal)
            A batch of audio signals to transform to features.
        """

        # If we freeze, we simply remove all grads and features from the graph.
        if self.freeze:
            with torch.no_grad():
                return self.extract_features(wav).detach()

        return self.extract_features(wav)

    def extract_features(self, wav):
        """Extracts the wav2vect embeddings"""

        out = self.model.feature_extractor(wav)
        out = self.model.feature_aggregator(out).squeeze(0)
        out = out.transpose(2, 1)

        # We normalize the output if required
        if self.output_norm:
            out = F.layer_norm(out, out.shape)

        return out

    def reset_layer(self, model):
        """Reinitializes the parameters of the network"""
        if hasattr(model, "reset_parameters"):
            model.reset_parameters()
        for child_layer in model.children():
            if model != child_layer:
                self.reset_layer(child_layer)<|MERGE_RESOLUTION|>--- conflicted
+++ resolved
@@ -49,9 +49,6 @@
     freeze : bool (default: True)
         If True, the model is frozen. If False, the model will be trained
         alongside with the rest of the pipeline.
-    freeze_feature_extractor : bool (default: False)
-        If freeze is False and freeze_feature_extractor is True the feature_extractor module is frozen. If True, the all the model will be trained
-        alongside with the rest of the pipeline.
     pretrain : bool (default: True)
         If True, the model is pretrained with the specified source.
         If False, the randomly-initialized model is instantiated.
@@ -79,7 +76,6 @@
         input_norm=None,
         output_norm=True,
         freeze=True,
-        freeze_feature_extractor=False,
         pretrain=True,
         dropout=None,
     ):
@@ -129,15 +125,6 @@
         self.model = model
         self.freeze = freeze
         self.output_norm = output_norm
-<<<<<<< HEAD
-        self.freeze_feature_extractor = freeze_feature_extractor
-        if self.freeze:
-            model.eval()
-        elif self.freeze_feature_extractor:
-            # Freeze the feature extractor module
-            for param in self.model.feature_extractor.parameters():
-                param.requires_grad = False
-=======
 
         if self.freeze:
             self.model.eval()
@@ -148,7 +135,6 @@
             self.model.train()
             for param in model.parameters():
                 param.requires_grad = True
->>>>>>> dea7dd7b
 
         # Randomly initialized layers if pretrain is False
         if not (pretrain):
